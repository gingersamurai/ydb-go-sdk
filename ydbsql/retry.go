--- conflicted
+++ resolved
@@ -1,14 +1,11 @@
 package ydbsql
 
-<<<<<<< HEAD
-import "github.com/ydb-platform/ydb-go-sdk/v3"
-=======
 import (
-	"github.com/yandex-cloud/ydb-go-sdk/v2"
 	"context"
 	"time"
+
+	"github.com/ydb-platform/ydb-go-sdk/v3"
 )
->>>>>>> db836772
 
 type RetryConfig struct {
 	// MaxRetries is a number of maximum attempts to retry a failed operation.
