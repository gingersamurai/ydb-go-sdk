package ydbsql

import (
	"context"
	"database/sql"
	"fmt"
	"github.com/ydb-platform/ydb-go-sdk/v3"
	"google.golang.org/protobuf/proto"
	"sync"
	"sync/atomic"
	"testing"
	"time"

	"github.com/ydb-platform/ydb-go-genproto/protos/Ydb_Table"
	"github.com/ydb-platform/ydb-go-sdk/v3/table"
	"github.com/ydb-platform/ydb-go-sdk/v3/testutil"
)

type ClusterBuilder struct {
	Logf  func(string, ...interface{})
	Error func(context.Context, testutil.MethodCode) error
}

func (b *ClusterBuilder) log(msg string, args ...interface{}) {
	if b.Logf == nil {
		return
	}
	b.Logf(fmt.Sprint("db stub: ", fmt.Sprintf(msg, args...)))
}

func (b *ClusterBuilder) Build() ydb.Cluster {
	type session struct {
		sync.Mutex
		busy bool
	}
	var (
		mu        sync.RWMutex
		sessionID int32
		txID      int32

		sessions = map[string]*session{}
	)
<<<<<<< HEAD
	return testutil.NewCluster(
		testutil.WithInvokeHandlers(
			testutil.InvokeHandlers{
				testutil.TableCreateSession: func(request interface{}) (result proto.Message, err error) {
					sid := fmt.Sprintf("ydb://test-session/%d", atomic.AddInt32(&sessionID, 1))
					b.log("[%q] create session", sid)

					mu.Lock()
					sessions[sid] = new(session)
					mu.Unlock()

					return &Ydb_Table.CreateSessionResult{
						SessionId: sid,
					}, nil
				},
				testutil.TableKeepAlive: func(request interface{}) (result proto.Message, err error) {
					sid := request.(*Ydb_Table.KeepAliveRequest).SessionId
					b.log("[%q] keepalive session", sid)

					mu.RLock()
					s := sessions[sid]
					mu.RUnlock()

					s.Lock()
					s.busy = false
					s.Unlock()

					return &Ydb_Table.KeepAliveResult{
						SessionStatus: Ydb_Table.KeepAliveResult_SESSION_STATUS_READY,
					}, nil
				},
				testutil.TableDeleteSession: func(request interface{}) (result proto.Message, err error) {
					sid := request.(*Ydb_Table.DeleteSessionRequest).SessionId
					b.log("[%q] delete session", sid)

					mu.Lock()
					delete(sessions, sid)
					mu.Unlock()

					return nil, nil
				},
				testutil.TableBeginTransaction: func(request interface{}) (result proto.Message, err error) {
					sid := request.(*Ydb_Table.BeginTransactionRequest).SessionId
					tid := fmt.Sprintf("test-tx/%d", atomic.AddInt32(&txID, 1))

					b.log("[%q][%q] begin transaction", sid, tid)

					return &Ydb_Table.BeginTransactionResult{
						TxMeta: &Ydb_Table.TransactionMeta{
							Id: tid,
						},
					}, nil
				},
				testutil.TableCommitTransaction: func(request interface{}) (result proto.Message, err error) {
					r := request.(*Ydb_Table.CommitTransactionRequest)
					sid := r.SessionId
					tid := r.TxId

					b.log("[%q][%q] commit transaction", sid, tid)

					return &Ydb_Table.CommitTransactionResult{}, nil
				},
				testutil.TableRollbackTransaction: func(request interface{}) (result proto.Message, err error) {
					r := request.(*Ydb_Table.RollbackTransactionRequest)
					sid := r.SessionId
					tid := r.TxId

					b.log("[%q][%q] rollback transaction", sid, tid)

					return nil, nil
				},
				testutil.TablePrepareDataQuery: func(request interface{}) (result proto.Message, err error) {
					r := request.(*Ydb_Table.PrepareDataQueryRequest)
					sid := r.SessionId
					b.log("[%q] prepare data query", sid)
					mu.RLock()
					s := sessions[sid]
					mu.RUnlock()

					s.Lock()
					s.busy = true
					s.Unlock()
					if b.Error != nil {
						err = b.Error(nil, testutil.TablePrepareDataQuery)
					}
					return &Ydb_Table.PrepareQueryResult{}, err
				},
				testutil.TableExecuteDataQuery: func(request interface{}) (result proto.Message, err error) {
					r := request.(*Ydb_Table.ExecuteDataQueryRequest)
					sid := r.SessionId
					tid := r.TxControl.TxSelector.(*Ydb_Table.TransactionControl_TxId).TxId
					b.log("[%q][%q] execute data query", sid, tid)
					return &Ydb_Table.ExecuteQueryResult{
						TxMeta: &Ydb_Table.TransactionMeta{
							Id: tid,
						},
					}, err
				},
			},
		),
	)
=======
	return &testutil.Driver{
		OnCall: func(ctx context.Context, method testutil.MethodCode, req, res interface{}) (err error) {
			var (
				sid string
				tid string
			)
			switch method {
			case testutil.TableCreateSession:
				sid = fmt.Sprintf("ydb://test-session/%d", atomic.AddInt32(&sessionID, 1))
				b.log("[%q] create session", sid)

				mu.Lock()
				sessions[sid] = new(session)
				mu.Unlock()

				r := testutil.TableCreateSessionResult{res}
				r.SetSessionID(sid)

			case testutil.TableKeepAlive:
				sid = req.(*Ydb_Table.KeepAliveRequest).SessionId
				b.log("[%q] keepalive session", sid)

				mu.RLock()
				s := sessions[sid]
				mu.RUnlock()

				s.Lock()
				s.busy = false
				s.Unlock()

				r := testutil.TableKeepAliveResult{res}
				r.SetSessionStatus(true)

				return

			case testutil.TableDeleteSession:
				sid = req.(*Ydb_Table.DeleteSessionRequest).SessionId
				b.log("[%q] delete session", sid)

				mu.Lock()
				delete(sessions, sid)
				mu.Unlock()

				return

			case testutil.TableBeginTransaction:
				sid = req.(*Ydb_Table.BeginTransactionRequest).SessionId
				tid = fmt.Sprintf("test-tx/%d", atomic.AddInt32(&txID, 1))

				r := testutil.TableBeginTransactionResult{R: res}
				r.SetTransactionID(tid)

				b.log("[%q][%q] begin transaction", sid, tid)

			case testutil.TableCommitTransaction:
				r := req.(*Ydb_Table.CommitTransactionRequest)
				sid = r.SessionId
				tid = r.TxId

				b.log("[%q][%q] commit transaction", sid, tid)

			case testutil.TableRollbackTransaction:
				r := req.(*Ydb_Table.RollbackTransactionRequest)
				sid = r.SessionId
				tid = r.TxId

				b.log("[%q][%q] rollback transaction", sid, tid)

			case testutil.TablePrepareDataQuery:
				r := req.(*Ydb_Table.PrepareDataQueryRequest)
				sid = r.SessionId

				b.log("[%q] prepare data query", sid)

			case testutil.TableExecuteDataQuery:
				{
					r := testutil.TableExecuteDataQueryRequest{req}
					sid = r.SessionID()
					tid, _ = r.TransactionID()
				}
				{
					r := testutil.TableExecuteDataQueryResult{res}
					r.SetTransactionID(tid)
				}

				b.log("[%q][%q] execute data query", sid, tid)

			default:
				return fmt.Errorf("db stub: not implemented")
			}

			mu.RLock()
			s := sessions[sid]
			mu.RUnlock()

			if s == nil {
				return &ydb.OpError{
					Reason: ydb.StatusSessionExpired,
				}
			}

			s.Lock()
			defer s.Unlock()

			if s.busy {
				return &ydb.OpError{
					Reason: ydb.StatusPreconditionFailed,
				}
			}
			if b.Error != nil {
				err = b.Error(ctx, method)
			}

			return
		},
	}
>>>>>>> db836772
}

func TestTxDoerStmt(t *testing.T) {
	var count int
	b := ClusterBuilder{
		Error: func(_ context.Context, method testutil.MethodCode) (err error) {
			defer func() { count++ }()
			if count > 0 && count < 3 {
				err = &ydb.TransportError{
					Reason: ydb.TransportErrorDeadlineExceeded,
				}
			}
			return
		},
		Logf: t.Logf,
	}
	cluster := b.Build()

<<<<<<< HEAD
	busyChecking := make(chan bool)
	db := sql.OpenDB(Connector(
		WithSessionPoolIdleThreshold(time.Hour),
		WithSessionPoolTrace(table.SessionPoolTrace{
			OnBusyCheck: func(info table.SessionPoolBusyCheckStartInfo) func(table.SessionPoolBusyCheckDoneInfo) {
				busyChecking <- true
				t.Logf("busy checking session %q", info.Session.ID)
				return nil
			},
		}),
		WithClient(table.NewClient(cluster)),
=======
	db := sql.OpenDB(Connector(
		WithSessionPoolIdleThreshold(time.Hour),
		WithClient(&table.Client{
			Driver: driver,
		}),
>>>>>>> db836772
	))
	if err := db.Ping(); err != nil {
		t.Fatal(err)
	}

	db.SetMaxOpenConns(10)
	db.SetMaxIdleConns(10)

	ctx, cancel := context.WithCancel(context.Background())
	defer cancel()

	stmt, err := db.PrepareContext(ctx, "QUERY")

	_, err = db.PrepareContext(ctx, "QUERY")

	// Try to prepare statement on second session, which must fail due to our
	// stub logic above.
	err = DoTx(ctx, db, func(ctx context.Context, tx *sql.Tx) error {
		_, err := tx.Stmt(stmt).Exec()
		return err
	})
<<<<<<< HEAD
	if !isBusy(err) {
		t.Fatalf("not busy error: %v", err)
	}

	const timeout = 2 * time.Second
	select {
	case <-busyChecking:
	case <-time.After(timeout):
		t.Fatalf("no busy checking after %s", timeout)
	}
=======
>>>>>>> db836772

	// Try to repeat the same thing – we should not receive any error here –
	// previous session must be marked busy and not used for some time.
	err = DoTx(ctx, db, func(ctx context.Context, tx *sql.Tx) error {
		_, err := tx.Stmt(stmt).Exec()
		return err
	})
	if err != nil {
		t.Fatalf("unexpected error: %v", err)
	}
}<|MERGE_RESOLUTION|>--- conflicted
+++ resolved
@@ -40,7 +40,6 @@
 
 		sessions = map[string]*session{}
 	)
-<<<<<<< HEAD
 	return testutil.NewCluster(
 		testutil.WithInvokeHandlers(
 			testutil.InvokeHandlers{
@@ -142,124 +141,6 @@
 			},
 		),
 	)
-=======
-	return &testutil.Driver{
-		OnCall: func(ctx context.Context, method testutil.MethodCode, req, res interface{}) (err error) {
-			var (
-				sid string
-				tid string
-			)
-			switch method {
-			case testutil.TableCreateSession:
-				sid = fmt.Sprintf("ydb://test-session/%d", atomic.AddInt32(&sessionID, 1))
-				b.log("[%q] create session", sid)
-
-				mu.Lock()
-				sessions[sid] = new(session)
-				mu.Unlock()
-
-				r := testutil.TableCreateSessionResult{res}
-				r.SetSessionID(sid)
-
-			case testutil.TableKeepAlive:
-				sid = req.(*Ydb_Table.KeepAliveRequest).SessionId
-				b.log("[%q] keepalive session", sid)
-
-				mu.RLock()
-				s := sessions[sid]
-				mu.RUnlock()
-
-				s.Lock()
-				s.busy = false
-				s.Unlock()
-
-				r := testutil.TableKeepAliveResult{res}
-				r.SetSessionStatus(true)
-
-				return
-
-			case testutil.TableDeleteSession:
-				sid = req.(*Ydb_Table.DeleteSessionRequest).SessionId
-				b.log("[%q] delete session", sid)
-
-				mu.Lock()
-				delete(sessions, sid)
-				mu.Unlock()
-
-				return
-
-			case testutil.TableBeginTransaction:
-				sid = req.(*Ydb_Table.BeginTransactionRequest).SessionId
-				tid = fmt.Sprintf("test-tx/%d", atomic.AddInt32(&txID, 1))
-
-				r := testutil.TableBeginTransactionResult{R: res}
-				r.SetTransactionID(tid)
-
-				b.log("[%q][%q] begin transaction", sid, tid)
-
-			case testutil.TableCommitTransaction:
-				r := req.(*Ydb_Table.CommitTransactionRequest)
-				sid = r.SessionId
-				tid = r.TxId
-
-				b.log("[%q][%q] commit transaction", sid, tid)
-
-			case testutil.TableRollbackTransaction:
-				r := req.(*Ydb_Table.RollbackTransactionRequest)
-				sid = r.SessionId
-				tid = r.TxId
-
-				b.log("[%q][%q] rollback transaction", sid, tid)
-
-			case testutil.TablePrepareDataQuery:
-				r := req.(*Ydb_Table.PrepareDataQueryRequest)
-				sid = r.SessionId
-
-				b.log("[%q] prepare data query", sid)
-
-			case testutil.TableExecuteDataQuery:
-				{
-					r := testutil.TableExecuteDataQueryRequest{req}
-					sid = r.SessionID()
-					tid, _ = r.TransactionID()
-				}
-				{
-					r := testutil.TableExecuteDataQueryResult{res}
-					r.SetTransactionID(tid)
-				}
-
-				b.log("[%q][%q] execute data query", sid, tid)
-
-			default:
-				return fmt.Errorf("db stub: not implemented")
-			}
-
-			mu.RLock()
-			s := sessions[sid]
-			mu.RUnlock()
-
-			if s == nil {
-				return &ydb.OpError{
-					Reason: ydb.StatusSessionExpired,
-				}
-			}
-
-			s.Lock()
-			defer s.Unlock()
-
-			if s.busy {
-				return &ydb.OpError{
-					Reason: ydb.StatusPreconditionFailed,
-				}
-			}
-			if b.Error != nil {
-				err = b.Error(ctx, method)
-			}
-
-			return
-		},
-	}
->>>>>>> db836772
 }
 
 func TestTxDoerStmt(t *testing.T) {
@@ -278,25 +159,9 @@
 	}
 	cluster := b.Build()
 
-<<<<<<< HEAD
-	busyChecking := make(chan bool)
 	db := sql.OpenDB(Connector(
 		WithSessionPoolIdleThreshold(time.Hour),
-		WithSessionPoolTrace(table.SessionPoolTrace{
-			OnBusyCheck: func(info table.SessionPoolBusyCheckStartInfo) func(table.SessionPoolBusyCheckDoneInfo) {
-				busyChecking <- true
-				t.Logf("busy checking session %q", info.Session.ID)
-				return nil
-			},
-		}),
 		WithClient(table.NewClient(cluster)),
-=======
-	db := sql.OpenDB(Connector(
-		WithSessionPoolIdleThreshold(time.Hour),
-		WithClient(&table.Client{
-			Driver: driver,
-		}),
->>>>>>> db836772
 	))
 	if err := db.Ping(); err != nil {
 		t.Fatal(err)
@@ -318,19 +183,6 @@
 		_, err := tx.Stmt(stmt).Exec()
 		return err
 	})
-<<<<<<< HEAD
-	if !isBusy(err) {
-		t.Fatalf("not busy error: %v", err)
-	}
-
-	const timeout = 2 * time.Second
-	select {
-	case <-busyChecking:
-	case <-time.After(timeout):
-		t.Fatalf("no busy checking after %s", timeout)
-	}
-=======
->>>>>>> db836772
 
 	// Try to repeat the same thing – we should not receive any error here –
 	// previous session must be marked busy and not used for some time.
