--- conflicted
+++ resolved
@@ -3,10 +3,9 @@
 import (
 	"container/list"
 	"context"
-	"errors"
 	"github.com/ydb-platform/ydb-go-sdk/v3/internal"
-	errors3 "github.com/ydb-platform/ydb-go-sdk/v3/internal/errors"
-	retry2 "github.com/ydb-platform/ydb-go-sdk/v3/retry"
+	"github.com/ydb-platform/ydb-go-sdk/v3/internal/errors"
+	"github.com/ydb-platform/ydb-go-sdk/v3/retry"
 	"sync"
 	"time"
 
@@ -177,10 +176,10 @@
 	switch {
 	case
 		errors.Is(err, ErrSessionPoolOverflow),
-		errors3.IsOpError(err, errors3.StatusOverloaded),
-		errors3.IsTransportError(err, errors3.TransportErrorResourceExhausted),
-		errors3.IsTransportError(err, errors3.TransportErrorDeadlineExceeded),
-		errors3.IsTransportError(err, errors3.TransportErrorUnavailable):
+		errors.IsOpError(err, errors.StatusOverloaded),
+		errors.IsTransportError(err, errors.TransportErrorResourceExhausted),
+		errors.IsTransportError(err, errors.TransportErrorDeadlineExceeded),
+		errors.IsTransportError(err, errors.TransportErrorUnavailable):
 		return true
 	default:
 		return false
@@ -568,7 +567,7 @@
 // - retry operation returned nil as error
 // Warning: if context without deadline or cancellation func Retry will be worked infinite
 func (p *SessionPool) Retry(ctx context.Context, retryNoIdempotent bool, op RetryOperation) (err error) {
-	return retry(ctx, p, retry2.FastBackoff, retry2.SlowBackoff, retryNoIdempotent, op)
+	return retryBackoff(ctx, p, retry.FastBackoff, retry.SlowBackoff, retryNoIdempotent, op)
 }
 
 func (p *SessionPool) Stats() SessionPoolStats {
@@ -662,16 +661,9 @@
 				if err != nil {
 					switch {
 					case
-<<<<<<< HEAD
-						errors3.IsOpError(err, errors3.StatusBadSession),
-						errors3.IsTransportError(err, errors3.TransportErrorCanceled),
-						errors3.IsTransportError(err, errors3.TransportErrorDeadlineExceeded):
-=======
-						errors.Is(err, ydb.ErrNilConnection),
-						ydb.IsOpError(err, ydb.StatusBadSession),
-						ydb.IsTransportError(err, ydb.TransportErrorCanceled),
-						ydb.IsTransportError(err, ydb.TransportErrorDeadlineExceeded):
->>>>>>> 00678eab
+						errors.IsOpError(err, errors.StatusBadSession),
+						errors.IsTransportError(err, errors.TransportErrorCanceled),
+						errors.IsTransportError(err, errors.TransportErrorDeadlineExceeded):
 						toDelete = append(toDelete, s)
 					default:
 						toTryAgain = append(toTryAgain, s)
