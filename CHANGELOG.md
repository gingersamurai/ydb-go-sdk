--- conflicted
+++ resolved
@@ -8,13 +8,10 @@
 * Fixed bug with no checking operation error on `discovery.Client` calls
 * Allowed zero create session timeout in `ydb.WithSessionPoolCreateSessionTimeout(timeout)` (less than or equal to zero - no used timeout on create session request)
 * Added examples with own `go.mod`
-<<<<<<< HEAD
+* Supported `scheme.EntryTopic` path child entry in `sugar.RemoveRecursive`
 * Renamed private `ydb.connection` type to public `ydb.Driver` type
 * Marked as deprecated `ydb.Connection` interface
 * Changed result type of `ydb.Open` from `ydb.Connection` interface to `*ydb.Driver`
-=======
-* Supported `scheme.EntryTopic` path child entry in `sugar.RemoveRecursive`
->>>>>>> 7ef636ee
 
 ## v3.42.10
 * Added exit from retryer if got grpc-error `Unauthenticated` on `discovery/ListEndpoints` call  
