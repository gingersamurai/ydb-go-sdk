<<<<<<< HEAD
## 3.2.3
* Fixed bug of interpret tilda in path of certificates file
* Added chapter to `README.md` about ecosystem of debug tools over `ydb-go-sdk`

## 3.2.2
* Fixed result type of `RawValue.String` (ydb string compatible)
* Fixed scans ydb types into string and slice byte receivers

## 3.2.1
* Upgraded dependencies
* Added `WithEndpoint` and `WithDatabase` Option constructors

## 3.2.0
* added package `log` with interface `log.Logger`
* implements `trace.Driver` and `trace.Table` with `log.Logger`
* added internal leveled logger which implement interface `log.Logger`
* supported environment variable `YDB_LOG_SEVERITY_LEVEL`
* changed name of the field `RetryAttempts` to` Attempts` in the structure `trace.PoolGetDoneInfo`.
  This change reduces back compatibility, but there are no external uses of v3 sdk, so this change is 
  fine. We are sorry if this change broke your code

## 3.1.0
* published scheme Client interface

## 3.0.1
* refactored integration tests
* fixed table retry trace calls

## 3.0.0
* Refactored sources for splitting public interfaces and internal
  implementation for core changes in the future without change major version
* Refactored of transport level of driver - now we use grpc code generation by stock `protoc-gen-go` instead internal protoc codegen. New API provide operate from codegen grpc-clients with driver as a single grpc client connection. But driver hide inside self a pool of grpc connections to different cluster endpoints YDB. All communications with YDB (base services includes to driver: table, discovery, coordiantion and ratelimiter) provides stock codegen grpc-clients now.
* Much changed API of driver for easy usage.
* Dropped package `ydbsql` (moved to external project)
* Extracted yandex-cloud authentication to external project
* Extracted examples to external project
* Changed of traces API for next usage in jaeger и prometheus
* Dropped old APIs marked as `deprecated`
* Added integration tests with docker ydb container
* Changed table session and endpoint link type from string address to integer NodeID
=======
## 2.10.4
* Initialized repeater permanently regardless of the value `DriverConfig.DiscoveryInterval`
  This change allow forcing re-discovery depends on cluster state

## 2.10.3
* Returned context error when context is done on `StreamExecuteScanQuery`

## 2.10.2
* Fixed `mapBadSessionError()` in `ydbsql` package
>>>>>>> b096087e

## 2.10.1
* Fixed race on `ydbsql` concurrent connect. This hotfix only for v2 version

## 2.10.0
* Added `GlobalAsyncIndex` implementation of index interface

## 2.9.6
* Replaced `<session, endpoint>` link type from raw conn to plain endpoint address
* Moved checking linked endpoint from `driver.{Call,StreamRead}` to `cluster.Get`
* Added pessimization endpoint code for `driver.StreamRead` if transport error received
* Setted transport error `Cancelled` as needs to remove session from pool
* Deprecated connection use policy (used auto policy)
* Fixed goroutines leak on StreamRead call
* Fixed force re-discover on receive error after 1 second
* Added timeout to context in `cluster.Get` if context deadline not defined

## 2.9.5
* Renamed context idempotent operation flag

## 2.9.4
* Forced cancelled transport error as retriable (only idempotent operations)
* Renamed some internal retry mode types

## 2.9.3
* Forced grpc keep-alive PermitWithoutStream parameter to true

## 2.9.2
* Added errors without panic

## 2.9.1
* Added check nil grpc.ClientConn connection
* Processed nil connection error in keeper loop

## 2.9.0
* Added RawValue and supported ydb.Scanner in Scan

## 2.8.0
* Added NextResultSet for both streaming and non-streaming operations

## 2.7.0
* Dropped busy checker logic
* Refactoring of `RetryMode`, `RetryChecker` and `Retryer`
* Added fast/slow retry logic
* Supported context param for retry operation with no idempotent errors
* Added secondary indexes info to table describing method

## 2.6.1
* fix panic on lazy put to full pool

## 2.6.0
* Exported `SessionProvider.CloseSession` func
* Implements by default async closing session and putting busy
  session into pool
* Added some session pool trace funcs for execution control of
  goroutines in tests
* Switched internal session pool boolean field closed from atomic
  usage to mutex-locked usage

## 2.5.7
* Added panic on double scan per row

## 2.5.6
* Supported nil and time conventions for scanner

## 2.5.5
* Reverted adds async sessionGet and opDo into `table.Retry`.
* Added `sessionClose()` func into `SessionProvider` interface.

## 2.5.4
* Remove ready queue from session pool

## 2.5.3
* Fix put session into pool

## 2.5.2
* Fix panic on operate with result scanner

## 2.5.1
* Fix lock on write to chan in case when context is done

## 2.5.0
* Added `ScanRaw` for scan results as struct, list, tuple, map
* Created `RawScanner` interface in order to generate method With

## 2.4.1
* Fixed deadlock in the session pool

## 2.4.0
* Added new scanner API.
* Fixed dualism of interpret data (default values were deprecated for optional values)

## 2.3.3
* Fixed `internal/stats/series.go` (index out of range)
* Optimized rotate buckets in the `Series`

## 2.3.2
* Moved `api/wrap.go` to root for next replacement api package to external genproto

## 2.3.1
* Correct session pool tests
* Fixed conditions with KeepAliveMinSize and `IdleKeepAliveThreshold`

## 2.3.0
* Added credentials connect options:
  - `connect.WithAccessTokenCredentials(accessToken)`
  - `connect.WithAnonymousCredentials()`
  - `connect.WithMetadataCredentials(ctx)`
  - `connect.WithServiceAccountKeyFileCredentiials(serviceAccountKeyFile)`
* Added auth examples:
  - `example/auth/environ`
  - `example/auth/access_token_credentials`
  - `example/auth/anonymous_credentials`
  - `example/auth/metadata_credentials`
  - `example/auth/service_account_credentials`

## 2.2.1
* Fixed returning error from `table.StreamExecuteScanQuery`

## 2.2.0
* Supported loading certs from file using `YDB_SSL_ROOT_CERTIFICATES_FILE` environment variable

## 2.1.0
* Fixed erasing session from pool if session keep-alive count great then `IdleKeepAliveThreshold`
* Add major session pool config params as `connect.WithSessionPool*()` options

## 2.0.3
* Added panic for wrong `NextSet`/`NextStreamSet` call

## 2.0.2
* Fixed infinite keep alive session on transport errors `Cancelled` and `DeadlineExceeded`

## 2.0.1
* Fixed parser of connection string
* Fixed `EnsurePathExists` and `CleanupDatabase` methods
* Fixed `basic_example_v1`
* Renamed example cli flag `-link=connectionString` to `-ydb=connectionString` for connection string to YDB
* Added `-connect-timeout` flag to example cli
* Fixed some linter issues

## 2.0.0
* Renamed package ydbx to connect. New usage semantic: `connect.New()` instead `ydbx.Connect()`
* Added `healthcheck` example
* Fixed all examples with usage connect package
* Dropped `example/internal/ydbutil` package
* Simplified API of Traces - replace all pairs start/done to single handler with closure.

## 1.5.2
* Fixed `WithYdbCA` at nil certPool case

## 1.5.1
* Fixed package name of `ydbx`

## 1.5.0
* Added `ydbx` package

## 1.4.1
* Fixed `fmt.Errorf` error wrapping and some linter issues

## 1.4.0
* Added helper for create credentials from environ
* Added anonymous credentials
* Move YDB Certificate Authority from auth/iam package to root  package. YDB CA need to dial with
  dedicated YDB and not need to dial with IAM. YDB CA automatically added to all grpc calling

## 1.3.0
* Added `Compose` method to traces

## 1.2.0
* Load YDB certificates by default with TLS connection

## 1.1.0
* Support scan-query method in `ydbsql` (database/sql API)

## 1.0.7
* Use `github.com/golang-jwt/jwt` instead of `github.com/dgrijalva/jwt-go`

## 1.0.6
* Append (if not exits) SYNC Operation mode on table calls: *Session, *DataQuery, *Transaction, KeepAlive

## 1.0.5
* Remove unused ContextDeadlineMapping driver config (always used default value)
* Simplify operation params logic
* Append (if not exits) SYNC Operation mode on ExecuteDataQuery call

## 1.0.4
* Fixed timeout and cancellation setting for YDB operations
* Introduced possibility to use `ContextDeadlineNoMapping` once again

## 1.0.3
* Negative `table.Client.MaxQueryCacheSize` will disable a client query cache now
* Refactoring of `meta.go` for simple adding in the future new headers to requests
* Added support `x-ydb-trace-id` as standard SDK header

## 1.0.2
* Implements smart lazy createSession for best control of create/delete session balance. This feature fix leakage of forgotten sessions on server-side
* Some imporvements of session pool stats

## 1.0.1
* Fix closing sessions on PutBusy()
* Force setting operation timeout from client context timeout (if this timeout less then default operation timeout)
* Added helper `ydb.ContextWithoutDeadline` for clearing existing context from any deadlines

## 1.0.0
* SDK versioning switched to `Semantic Versioning 2.0.0`

## 2021.04.1
* Added `table.TimeToLiveSettings` struct and corresponding
  `table.WithTimeToLiveSettings`, `table.WithSetTimeToLive`
  and `table.WithDropTimeToLive` options.
* Deprecated `table.TTLSettings` struct alongside with
  `table.WithTTL`, `table.WithSetTTL` and `table.WithDropTTL` functions.

## 2021.03.2
* Add Truncated flag support.

## 2021.03.1
* Fixed a race between `SessionPool.Put` and `SessionPool.Get`, where the latter
  would end up waiting forever for a session that is already in the pool.

## 2021.02.1
* Changed semantics of `table.Result.O...` methods (e.g., `OUTF8`):
  it will not fail if current item is non-optional primitive.

## 2020.12.1
* added CommitTx method, which returns QueryStats

## 2020.11.4
* re-implementation of ydb.Value comparison
* fix basic examples

## 2020.11.3
* increase default and minimum `Dialer.KeepAlive` setting

## 2020.11.2
* added `ydbsql/connector` options to configure default list of `ExecDataQueryOption`

## 2020.11.1
* tune `grpc.Conn` behaviour

## 2020.10.4
* function to compare two ydb.Value

## 2020.10.3
* support scan query execution

## 2020.10.2
* add table Ttl options

## 2020.10.1
* added `KeyBloomFilter` support for `CreateTable`, `AlterTable` and `DescribeTalbe`
* added `PartitioningSettings` support for `CreateTable`, `AlterTable` and `DescribeTalbe`. Move to `PartitioningSettings` object

## 2020.09.3
* add `FastDial` option to `DriverConfig`.
  This will allow `Dialer` to return `Driver` as soon as the 1st connection is ready.

## 2020.09.2
* parallelize endpoint operations

## 2020.09.1
* added `ProcessCPUTime` method to `QueryStats`
* added `ReadReplicasSettings` support for `CreateTable`, `AlterTable` and `DescribeTalbe`
* added `StorageSettings` support for `CreateTable`, `AlterTable` and `DescribeTalbe`

## 2020.08.2
* added `PartitioningSettings` support for `CreateTable` and `AlterTable`

## 2020.08.1
* added `CPUTime` and `AffectedShards` fields to `QueryPhase` struct
* added `CompilationStats` statistics

## 2020.07.7
* support manage table attributes

## 2020.07.6
* support Column Families

## 2020.07.5
* support new types: DyNumber, JsonDocument

## 2020.07.4
* added coordination service
* added rate_limiter service

## 2020.07.3
* made `api` wrapper for `internal` api subset

## 2020.07.2
* return TableStats and PartitionStats on DescribeTable request with options
* added `ydbsql/connector` option to configure `DefaultTxControl`

## 2020.07.1
* support go modules tooling for ydbgen

## 2020.06.2
* refactored `InstanceServiceAccount`: refresh token in background.
  Also, will never produce error on creation
* added getting `ydb.Credentials` examples

## 2020.06.1

* exported internal `api.Wrap`/`api.Unwrap` methods and linked structures

## 2020.04.5

* return on discovery only endpoints that match SSL status of driver

## 2020.04.4

* added GCP metadata auth style with `InstanceServiceAccount` in `auth.iam`

## 2020.04.3

* fix race in `auth.metadata`
* fix races in test hooks

## 2020.04.2

* set limits to grpc `MaxCallRecvMsgSize` and `MaxCallSendMsgSize` to 64MB
* remove deprecated IAM (jwt) `Client` structure
* fix panic on nil dereference while accessing optional fields of `IssueMessage` message

## 2020.04.1

* added options to `DescribeTable` request
* added `ydbsql/connector` options to configure `pool`s  `KeepAliveBatchSize`, `KeepAliveTimeout`, `CreateSessionTimeout`, `DeleteTimeout`

## 2020.03.2

* set session keepAlive period to 5 min - same as in other SDKs
* fix panic on access to index after pool close

## 2020.03.1

* added session pre-creation limit check in pool
* added discovery trigger on more then half unhealthy transport connects
* await transport connect only if no healthy connections left

## 2020.02

* support cloud IAM (jwt) authorization from service account file
* minimum version of Go become 1.13. Started support of new `errors` features<|MERGE_RESOLUTION|>--- conflicted
+++ resolved
@@ -1,4 +1,3 @@
-<<<<<<< HEAD
 ## 3.2.3
 * Fixed bug of interpret tilda in path of certificates file
 * Added chapter to `README.md` about ecosystem of debug tools over `ydb-go-sdk`
@@ -39,7 +38,7 @@
 * Dropped old APIs marked as `deprecated`
 * Added integration tests with docker ydb container
 * Changed table session and endpoint link type from string address to integer NodeID
-=======
+
 ## 2.10.4
 * Initialized repeater permanently regardless of the value `DriverConfig.DiscoveryInterval`
   This change allow forcing re-discovery depends on cluster state
@@ -49,7 +48,6 @@
 
 ## 2.10.2
 * Fixed `mapBadSessionError()` in `ydbsql` package
->>>>>>> b096087e
 
 ## 2.10.1
 * Fixed race on `ydbsql` concurrent connect. This hotfix only for v2 version
