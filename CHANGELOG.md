--- conflicted
+++ resolved
@@ -1,6 +1,4 @@
-<<<<<<< HEAD
-* Fixed stop reader by grpc stream shutdown
-=======
+* Fixed stopping reader by grpc stream shutdown
 * Fixed `database/sql` driver for get and parse container ydb types
 * Changed `table/scanner.scanner.Any()` behaviour: for non-primitive types returns raw `table/types.Value` instead nil from previous behaviour
 * Added `table/types.{ListItems,VariantValue,DictValues}` helpers for get internal content of abstract `table/types.Value`
@@ -11,7 +9,6 @@
 
 ## v3.47.4
 * Disabled check of node exists with `balancers.SingleConn`
->>>>>>> a93a005f
 * Improved code with `go-critic` linter
 * Added session info into `database/sql` event `connected`
 
