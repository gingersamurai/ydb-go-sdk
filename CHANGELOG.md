--- conflicted
+++ resolved
@@ -1,8 +1,5 @@
-<<<<<<< HEAD
 * Marked the context errors as required to delete session
-=======
 * Added log topic api reader for internal logger
->>>>>>> f093e47b
 
 ## v3.37.2
 * Fixed nil pointer exception in topic reader if reconnect failed
