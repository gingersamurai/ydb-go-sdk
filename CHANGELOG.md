--- conflicted
+++ resolved
@@ -1,13 +1,10 @@
 * Added checks for nil option to all opts range loops
-<<<<<<< HEAD
 * Moved content of package `internal/ctxlabels` into `internal/xcontext`
 * Implemented `GRPCStatus` method in `internal/xerrors/transportError`
 * Added different implementations of stacktrace error for grpc errors and other 
-=======
 * Dropped `internal/xnet` package as useless
 * Fixed default grpc dial options
 * Replaced single connection for discovery repeater into connection which creates each time for discovery request
->>>>>>> b9441f33
 
 ## v3.42.5
 * Fixed closing of `database/sql` connection (aka `YDB` session)
